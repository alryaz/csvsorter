--- conflicted
+++ resolved
@@ -40,19 +40,12 @@
             # sort files in memory concurrently
             filenames = csvsplit(reader, max_size, encoding, tmp_dir)
             with Pool(num_parallel) as pool:
-<<<<<<< HEAD
                 tasks = [(memorysort, f, columns, encoding) for f in filenames]
                 pool.map(pool_helper, tasks)
 
             # merge sorted files
             sorted_filename = mergesort(filenames, columns, tmp_dir=tmp_dir, encoding=encoding, num_parallel=num_parallel)
-=======
-                tasks = [(f, columns, encoding) for f in filenames]
-                pool.map(memorysort_helper, tasks)
 
-            # merge sorted files
-            sorted_filename = mergesort(filenames, columns, tmp_dir=tmp_dir, encoding=encoding)
->>>>>>> 04741655
 
         # XXX make more efficient by passing quoting, delimiter, and moving result
         # generate the final output file
